import * as core from "@actions/core";
import * as main from "../src/main";
import {
  ClientSettings,
  DatumClass,
  DeviceType,
  LogLevel,
  ResponseForAPIKeyLoginResponse,
  ResponseForSecretsResponse,
} from "@bitwarden/sdk-napi";
import { randomUUID } from "crypto";

const INVALID_URL = "INVALID_URL";
const TEST_ACCESS_TOKEN = randomUUID().toString();
const TEST_SECRETS = [`\t${randomUUID().toString()} > TEST_VALUE`];
const DEFAULT_BASE_URL = "";
const DEFAULT_IDENTITY_URL = "https://identity.bitwarden.com";
const DEFAULT_API_URL = "https://api.bitwarden.com";

// Mock the GitHub Actions core library
let errorMock: jest.SpyInstance;
let getInputMock: jest.SpyInstance;
let getMultilineInputMock: jest.SpyInstance;
let setFailedMock: jest.SpyInstance;
let setSecretMock: jest.SpyInstance;
let exportVariableMock: jest.SpyInstance;
let setOutputMock: jest.SpyInstance;

// Mock the Bitwarden SDK
const secretsClientMock = jest.fn();
const loginWithAccessToken = jest.fn();
const bitwardenClientMock = jest.fn().mockImplementation(() => {
  return {
    loginWithAccessToken: loginWithAccessToken,
    secrets: secretsClientMock,
  };
});
jest.mock("@bitwarden/sdk-napi", () => ({
  BitwardenClient: jest.fn().mockImplementation((...args: any) => bitwardenClientMock(args)),
  DeviceType: jest.requireActual("@bitwarden/sdk-napi").DeviceType,
  ClientSettings: jest.requireActual("@bitwarden/sdk-napi").ClientSettings,
  LogLevel: jest.requireActual("@bitwarden/sdk-napi").LogLevel,
}));

describe("action", () => {
  beforeEach(() => {
    jest.clearAllMocks();

    errorMock = jest.spyOn(core, "error").mockImplementation();
    getInputMock = jest.spyOn(core, "getInput").mockImplementation();
    getMultilineInputMock = jest.spyOn(core, "getMultilineInput").mockImplementation();
    setFailedMock = jest.spyOn(core, "setFailed").mockImplementation();
    setSecretMock = jest.spyOn(core, "setSecret").mockImplementation();
    exportVariableMock = jest.spyOn(core, "exportVariable").mockImplementation();
    setOutputMock = jest.spyOn(core, "setOutput").mockImplementation();
  });

  describe("sets a failed status", () => {
    it.each([
      ["access_token", {} as Inputs, "Input required and not supplied: access_token"],
      [
        "secrets",
        { accessToken: TEST_ACCESS_TOKEN } as Inputs,
        "Input required and not supplied: secrets",
      ],
      [
        "base_url",
        { accessToken: TEST_ACCESS_TOKEN, secrets: TEST_SECRETS, baseUrl: INVALID_URL } as Inputs,
        "input provided for base_url not in expected format",
      ],
      [
        "identity_url",
        {
          accessToken: TEST_ACCESS_TOKEN,
          secrets: TEST_SECRETS,
          identityUrl: INVALID_URL,
        } as Inputs,
        "input provided for identity_url not in expected format",
      ],
      [
        "api_url",
        {
          accessToken: TEST_ACCESS_TOKEN,
          secrets: TEST_SECRETS,
          identityUrl: DEFAULT_IDENTITY_URL,
          apiUrl: INVALID_URL,
        } as Inputs,
        "input provided for api_url not in expected format",
      ],
    ])("readActionInputs: invalid input %s", async (_, inputs: Inputs, errorMessage) => {
      mockInputs(inputs);

      await main.run();

      expectFailed(errorMessage);
    });

    it("input invalid secrets syntax", async () => {
      mockInputs({
        accessToken: TEST_ACCESS_TOKEN,
        secrets: ["UUID : ENV_VAR_NAME"],
        identityUrl: DEFAULT_IDENTITY_URL,
        apiUrl: DEFAULT_API_URL,
      } as Inputs);

      await main.run();

      expectFailed(
        "Error occurred when attempting to parse UUID : ENV_VAR_NAME. Expected format: <secretGuid> > <environmentVariableName>",
      );
    });

    it("loginWithAccessToken: authentication failed", async () => {
      mockInputs({
        accessToken: TEST_ACCESS_TOKEN,
        secrets: TEST_SECRETS,
        identityUrl: DEFAULT_IDENTITY_URL,
        apiUrl: DEFAULT_API_URL,
      } as Inputs);
      loginWithAccessToken.mockReturnValue(
        Promise.resolve(<ResponseForAPIKeyLoginResponse>{
          success: false,
          errorMessage: "Test error message",
        }),
      );

      await main.run();

      expectFailed("Authentication with Bitwarden failed.\nError: Test error message");
    });

    it("secrets.getByIds: secrets not found", async () => {
      mockInputs({
        accessToken: TEST_ACCESS_TOKEN,
        secrets: TEST_SECRETS,
        identityUrl: DEFAULT_IDENTITY_URL,
        apiUrl: DEFAULT_API_URL,
      } as Inputs);
      mockSecretsGetByIdResponse({
        success: false,
        errorMessage: "Test error message",
      });

      await main.run();

      expectFailed(
        "The secrets provided could not be found. Please check the machine account has access to the secret UUIDs provided.\nError: Test error message",
      );
    });

    function expectFailed(errorMessage: string) {
      expect(setFailedMock).toHaveBeenNthCalledWith(1, errorMessage);
      expect(setFailedMock).toHaveBeenCalledTimes(1);
      expect(errorMock).not.toHaveBeenCalled();
      expect(setSecretMock).not.toHaveBeenCalled();
      expect(exportVariableMock).not.toHaveBeenCalled();
      expect(setOutputMock).not.toHaveBeenCalled();
    }
  });

  describe("default inputs", () => {
    it.each([
      [
        "no optional inputs",
        {
          baseUrl: DEFAULT_BASE_URL,
          identityUrl: DEFAULT_IDENTITY_URL,
          apiUrl: DEFAULT_API_URL,
        } as OptionalInputs,
        {
          identityUrl: DEFAULT_IDENTITY_URL,
          apiUrl: DEFAULT_API_URL,
        } as ClientSettings,
      ],
      [
        "base_url provided",
        {
          baseUrl: "https://bitwarden.example.com",
          identityUrl: DEFAULT_IDENTITY_URL,
          apiUrl: DEFAULT_API_URL,
        } as OptionalInputs,
        {
          identityUrl: "https://bitwarden.example.com/identity",
          apiUrl: "https://bitwarden.example.com/api",
        } as ClientSettings,
      ],
      [
        "identity_url provided",
        {
          baseUrl: DEFAULT_BASE_URL,
          identityUrl: "https://identity.bitwarden.example.com",
          apiUrl: DEFAULT_API_URL,
        } as OptionalInputs,
        {
          identityUrl: "https://identity.bitwarden.example.com",
          apiUrl: DEFAULT_API_URL,
        } as ClientSettings,
      ],
      [
        "api_url provided",
        {
          baseUrl: DEFAULT_BASE_URL,
          identityUrl: DEFAULT_IDENTITY_URL,
          apiUrl: "https://api.bitwarden.example.com",
        } as OptionalInputs,
        {
          identityUrl: DEFAULT_IDENTITY_URL,
          apiUrl: "https://api.bitwarden.example.com",
        } as ClientSettings,
      ],
      [
        "api_url and identity_url provided",
        {
          baseUrl: DEFAULT_BASE_URL,
          identityUrl: "https://identity.bitwarden.example.com",
          apiUrl: "https://api.bitwarden.example.com",
        } as OptionalInputs,
        {
          identityUrl: "https://identity.bitwarden.example.com",
          apiUrl: "https://api.bitwarden.example.com",
        } as ClientSettings,
      ],
    ])("%s", async (_, optionalInputs: OptionalInputs, expectedClientSettings: ClientSettings) => {
      mockInputs({
        accessToken: TEST_ACCESS_TOKEN,
        secrets: [] as string[],
        ...optionalInputs,
      } as Inputs);
      mockSecretsGetByIdResponse({
        success: true,
        data: {
          data: [],
        },
      });

      await main.run();

      expect(setFailedMock).not.toHaveBeenCalled();
      expect(errorMock).not.toHaveBeenCalled();
      expect(setSecretMock).not.toHaveBeenCalled();
      expect(bitwardenClientMock).toHaveBeenCalledTimes(1);
      expect(bitwardenClientMock).toHaveBeenCalledWith([
        {
          deviceType: DeviceType.SDK,
          userAgent: "bitwarden/sm-action",
          ...expectedClientSettings,
        } as ClientSettings,
        LogLevel.Info,
      ]);
    });
  });

  describe("sets secrets", () => {
    it("no secrets", async () => {
      mockInputs({
        accessToken: TEST_ACCESS_TOKEN,
        secrets: [] as string[],
        identityUrl: DEFAULT_IDENTITY_URL,
        apiUrl: DEFAULT_API_URL,
      } as Inputs);
      mockSecretsGetByIdResponse({
        success: true,
        data: {
          data: [],
        },
      });

      await main.run();

      expect(setFailedMock).not.toHaveBeenCalled();
      expect(errorMock).not.toHaveBeenCalled();
      expect(setSecretMock).not.toHaveBeenCalled();
      expect(exportVariableMock).not.toHaveBeenCalled();
      expect(setOutputMock).not.toHaveBeenCalled();
    });

    it("env variables exported", async () => {
      const secretsResponse = [
        {
          id: randomUUID().toString(),
          key: "TEST KEY 1",
          value: "TEST VALUE 1",
        } as DatumClass,
        {
          id: randomUUID().toString(),
          key: "TEST KEY 2",
          value: "TEST VALUE 2",
        } as DatumClass,
      ];

      mockInputs({
        accessToken: TEST_ACCESS_TOKEN,
        secrets: [
          `${secretsResponse[0].id} > TEST_ENV_VAR_1`,
          `${secretsResponse[1].id} > TEST_ENV_VAR_2`,
        ],
        identityUrl: DEFAULT_IDENTITY_URL,
        apiUrl: DEFAULT_API_URL,
      } as Inputs);
      mockSecretsGetByIdResponse({
        success: true,
        data: {
          data: secretsResponse,
        },
      });

<<<<<<< HEAD
    // Verify that all of the core library functions were called correctly
    expect(setFailedMock).toHaveBeenNthCalledWith(
      1,
      "Input provided for cloud_region is not in the expected format",
    );
    expect(errorMock).not.toHaveBeenCalled();
=======
      await main.run();

      expect(setFailedMock).not.toHaveBeenCalled();
      expect(errorMock).not.toHaveBeenCalled();
      expect(setSecretMock).toHaveBeenNthCalledWith(1, secretsResponse[0].value);
      expect(setSecretMock).toHaveBeenNthCalledWith(2, secretsResponse[1].value);
      expect(setSecretMock).toHaveBeenCalledTimes(2);
      expect(exportVariableMock).toHaveBeenNthCalledWith(
        1,
        "TEST_ENV_VAR_1",
        secretsResponse[0].value,
      );
      expect(exportVariableMock).toHaveBeenNthCalledWith(
        2,
        "TEST_ENV_VAR_2",
        secretsResponse[1].value,
      );
      expect(exportVariableMock).toHaveBeenCalledTimes(2);
      expect(setOutputMock).toHaveBeenNthCalledWith(1, "TEST_ENV_VAR_1", secretsResponse[0].value);
      expect(setOutputMock).toHaveBeenNthCalledWith(2, "TEST_ENV_VAR_2", secretsResponse[1].value);
      expect(setOutputMock).toHaveBeenCalledTimes(2);
    });
>>>>>>> df2fe48b
  });
});

function mockSecretsGetByIdResponse(response: ResponseForSecretsResponse) {
  loginWithAccessToken.mockReturnValue(
    Promise.resolve(<ResponseForAPIKeyLoginResponse>{
      success: true,
    }),
  );
  secretsClientMock.mockImplementation(() => {
    return {
      getByIds: jest.fn().mockReturnValue(response),
    };
  });
}

type OptionalInputs = {
  baseUrl?: string;
  identityUrl?: string;
  apiUrl?: string;
};

type Inputs = {
  accessToken?: string;
  secrets?: string[];
} & OptionalInputs;

function mockInputs(inputs: Inputs) {
  const { accessToken, secrets, baseUrl, identityUrl, apiUrl } = inputs;

  getInputMock.mockImplementation(
    (name: string, options?: { required?: boolean }): string | undefined => {
      const value = {
        access_token: accessToken,
        base_url: baseUrl,
        identity_url: identityUrl,
        api_url: apiUrl,
      }[name];

      // Error from core.getInput is thrown if the input is required and not supplied
      if (options?.required && !value) {
        throw new Error(`Input required and not supplied: ${name}`);
      }

      return value;
    },
  );

  getMultilineInputMock.mockImplementation(
    (name: string, options?: { required?: boolean }): string[] | undefined => {
      const value = {
        secrets: secrets,
      }[name];

      // Error from core.getMultilineInput is thrown if the input is required and not supplied
      if (options?.required && !value) {
        throw new Error(`Input required and not supplied: ${name}`);
      }

      return value;
    },
  );
}<|MERGE_RESOLUTION|>--- conflicted
+++ resolved
@@ -304,14 +304,6 @@
         },
       });
 
-<<<<<<< HEAD
-    // Verify that all of the core library functions were called correctly
-    expect(setFailedMock).toHaveBeenNthCalledWith(
-      1,
-      "Input provided for cloud_region is not in the expected format",
-    );
-    expect(errorMock).not.toHaveBeenCalled();
-=======
       await main.run();
 
       expect(setFailedMock).not.toHaveBeenCalled();
@@ -334,7 +326,6 @@
       expect(setOutputMock).toHaveBeenNthCalledWith(2, "TEST_ENV_VAR_2", secretsResponse[1].value);
       expect(setOutputMock).toHaveBeenCalledTimes(2);
     });
->>>>>>> df2fe48b
   });
 });
 
