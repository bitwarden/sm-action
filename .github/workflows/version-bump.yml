--- conflicted
+++ resolved
@@ -9,16 +9,12 @@
         required: true
         type: string
 
-<<<<<<< HEAD
 env:
   _BOT_NAME: "bw-ghapp[bot]"
   _BOT_EMAIL: "178206702+bw-ghapp[bot]@users.noreply.github.com"
   _VERSION_FILE_JSON: version.json
   _VERSION_FILE_CARGO: Cargo.toml
   _VERSION_NUMBER: ${{ inputs.version_number }}
-
-=======
->>>>>>> b2cf5a95
 jobs:
   bump_version:
     name: Bump version to v${{ inputs.version_number }}
