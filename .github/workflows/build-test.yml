--- conflicted
+++ resolved
@@ -1,8 +1,6 @@
-<<<<<<< HEAD
-name: "Build Test"
-=======
+
 name: Build & Test
->>>>>>> 696f5190
+
 on:
   pull_request:
 
