name: Release
run-name: Release sm-action - ${{ inputs.release_type }}

on:
  workflow_dispatch:
    inputs:
      release_type:
        description: "Release Options"
        required: true
        default: "Release"
        type: choice
        options:
          - Release
          - Dry Run

env:
  _RELEASE_BRANCH_NAME: main
  _VERSION_FILE: version.json

jobs:
  release:
    name: "Release sm-action"
    runs-on: ubuntu-24.04
    permissions:
      contents: write
    steps:
      - name: Checkout Branch
        uses: actions/checkout@08c6903cd8c0fde910a37f88322edcfb5dd907a8 # v5.0.0
        with:
          persist-credentials: false

      - name: Branch check
        if: ${{ inputs.release_type != 'Dry Run' }}
        run: |
          if [[ "$GITHUB_REF" != "refs/heads/main" ]]; then
            echo "==================================="
            echo "[!] Can only release from the 'main' branch"
            echo "==================================="
            exit 1
          fi

      - name: Get latest release version
        id: get-latest-release
<<<<<<< HEAD
        uses: bitwarden/gh-actions/get-release-version@main
        with:
          repository: bitwarden/sm-action
          trim: true
=======
        run: |
          LATEST_RELEASE_VERSION=$(curl --silent "https://api.github.com/repos/${GITHUB_REPOSITORY}/releases/latest" | jq -r '.tag_name')
          echo "Latest release version is $latest_version"
          echo "latest_version=${LATEST_RELEASE_VERSION#v}" >> "$GITHUB_OUTPUT"
>>>>>>> 471e3028

      - name: Get current version
        id: current-version
        run: |
<<<<<<< HEAD
          CURRENT_VERSION=$(jq -r '.version' "$_VERSION_FILE")
=======
          CURRENT_VERSION=$(cat package.json | jq -r '.version')
>>>>>>> 471e3028
          echo "version=$CURRENT_VERSION" >> "$GITHUB_OUTPUT"

      - name: Verify input version
        env:
          CURRENT_VERSION: ${{ steps.current-version.outputs.version }}
          LATEST_RELEASE_VERSION: ${{ steps.get-latest-release.outputs.version }}
        run: |
          # Error if version has not changed.
          if [[ "$LATEST_RELEASE_VERSION" == "$CURRENT_VERSION" ]]; then
            echo "Version has not changed."
            exit 1
          fi

          # Check if version is newer.
<<<<<<< HEAD
          printf '%s\n' "${LATEST_RELEASE_VERSION}" "${CURRENT_VERSION}" | sort -C -V
          if [ $? -eq 0 ]; then
=======
          if printf '%s\n' "${LATEST_RELEASE_VERSION}" "${CURRENT_PKG_VERSION}" | sort -C -V; then
>>>>>>> 471e3028
            echo "Version check successful."
          else
            echo "Version check failed."
            exit 1
          fi

      - name: Download all release artifacts
        uses: bitwarden/gh-actions/download-artifacts@main
        with:
          workflow: build-test.yml
          workflow_conclusion: success
          artifacts: "sm-action-*"
          branch: ${{ env._RELEASE_BRANCH_NAME }}

      - name: Create release
        if: ${{ inputs.release_type != 'Dry Run' }}
        uses: ncipollo/release-action@b7eabc95ff50cbeeedec83973935c8f306dfcd0b # v1.20.0
        env:
          NEW_VERSION: ${{ steps.current-version.outputs.version }}
        with:
          artifacts: "./sm-action-*"
          commit: ${{ github.sha }}
          tag: v${{ env.NEW_VERSION }}
          name: v${{ env.NEW_VERSION }}
          body: "<insert release notes here>"
          token: ${{ secrets.GITHUB_TOKEN }}
          draft: true<|MERGE_RESOLUTION|>--- conflicted
+++ resolved
@@ -41,26 +41,15 @@
 
       - name: Get latest release version
         id: get-latest-release
-<<<<<<< HEAD
         uses: bitwarden/gh-actions/get-release-version@main
         with:
           repository: bitwarden/sm-action
           trim: true
-=======
-        run: |
-          LATEST_RELEASE_VERSION=$(curl --silent "https://api.github.com/repos/${GITHUB_REPOSITORY}/releases/latest" | jq -r '.tag_name')
-          echo "Latest release version is $latest_version"
-          echo "latest_version=${LATEST_RELEASE_VERSION#v}" >> "$GITHUB_OUTPUT"
->>>>>>> 471e3028
 
       - name: Get current version
         id: current-version
         run: |
-<<<<<<< HEAD
           CURRENT_VERSION=$(jq -r '.version' "$_VERSION_FILE")
-=======
-          CURRENT_VERSION=$(cat package.json | jq -r '.version')
->>>>>>> 471e3028
           echo "version=$CURRENT_VERSION" >> "$GITHUB_OUTPUT"
 
       - name: Verify input version
@@ -75,12 +64,7 @@
           fi
 
           # Check if version is newer.
-<<<<<<< HEAD
-          printf '%s\n' "${LATEST_RELEASE_VERSION}" "${CURRENT_VERSION}" | sort -C -V
-          if [ $? -eq 0 ]; then
-=======
-          if printf '%s\n' "${LATEST_RELEASE_VERSION}" "${CURRENT_PKG_VERSION}" | sort -C -V; then
->>>>>>> 471e3028
+          if printf '%s\n' "${LATEST_RELEASE_VERSION}" "${CURRENT_VERSION}" | sort -C -V; then
             echo "Version check successful."
           else
             echo "Version check failed."
