# `dist/index.js` is a special file in Actions.
# When you reference an action with `uses:` in a workflow,
# `index.js` is the code that will run.
# For our project, we generate this file through a build process from other source files.
# We need to make sure the checked-in `index.js` actually matches what we expect it to be.
name: Check dist

on:
  push:
    branches:
      - main
  pull_request:
  workflow_dispatch:

defaults:
  run:
    shell: bash

jobs:
  check-dist:
    name: Check dist
    runs-on: ubuntu-22.04

    steps:
<<<<<<< HEAD
      name: Checkout repo
      - uses: actions/checkout@d632683dd7b4114ad314bca15554477dd762a938 # v4.2.0
=======
      - name: Checkout repo
        uses: actions/checkout@d632683dd7b4114ad314bca15554477dd762a938 # v4.2.0
>>>>>>> 696f5190

      - name: Setup Node
        uses: actions/setup-node@0a44ba7841725637a19e28fa30b79a866c81b0a6 # v4.0.4
        with:
          node-version: 20
          cache-dependency-path: "**/package-lock.json"
          cache: "npm"

      - name: Install dependencies
        run: npm ci

      - name: Rebuild the dist/ directory
        run: |
          npm run all

      - name: Compare Expected and Actual Directories
        id: diff
        run: |
          if [ "$(git diff --ignore-space-at-eol --text dist/ | wc -l)" -gt "0" ]; then
            echo "Detected uncommitted changes after build. See status below:"
            git diff --ignore-space-at-eol --text dist/
            exit 1
          fi

      # If index.js was different than expected, upload the expected version as an artifact
      - name: Upload artifact
        uses: actions/upload-artifact@50769540e7f4bd5e21e526ee35c689e35e0d6874 # v4
        if: ${{ failure() && steps.diff.conclusion == 'failure' }}
        with:
          name: dist
          path: dist/<|MERGE_RESOLUTION|>--- conflicted
+++ resolved
@@ -22,13 +22,8 @@
     runs-on: ubuntu-22.04
 
     steps:
-<<<<<<< HEAD
-      name: Checkout repo
-      - uses: actions/checkout@d632683dd7b4114ad314bca15554477dd762a938 # v4.2.0
-=======
       - name: Checkout repo
         uses: actions/checkout@d632683dd7b4114ad314bca15554477dd762a938 # v4.2.0
->>>>>>> 696f5190
 
       - name: Setup Node
         uses: actions/setup-node@0a44ba7841725637a19e28fa30b79a866c81b0a6 # v4.0.4
