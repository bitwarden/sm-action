--- conflicted
+++ resolved
@@ -9,70 +9,8 @@
  */
 export async function run(): Promise<void> {
   try {
-<<<<<<< HEAD
-    const accessToken: string = core.getInput("access_token");
-    const secrets: string[] = core.getMultilineInput("secrets", {
-      required: true,
-    });
-    const cloudRegion = core.getInput("cloud_region");
-    const baseUrl: string = core.getInput("base_url");
-    let identityUrl: string = core.getInput("identity_url");
-    let apiUrl: string = core.getInput("api_url");
-
-    core.info("Validating bitwarden/sm-action inputs...");
-
-    let customUrls = false;
-    //Check if only identityUrl is set and not apiUrl: if so throw an error, otherwise mark this as the user is using customUrls
-    if (identityUrl || apiUrl) {
-      //If either are set, make sure both are.
-      if (!identityUrl || !apiUrl) {
-        throw TypeError("If using custom Urls, both identity_url and api_url need to be set.");
-      }
-      customUrls = true;
-    }
-    const selfHosted = baseUrl || customUrls;
-    if (selfHosted) {
-      if (baseUrl && customUrls) {
-        core.warning(
-          "both base_url and api_url/identity_url are set, " +
-            "but only one of the two options should be set. In this case, base_url is used.",
-        );
-      }
-      if (baseUrl) {
-        if (!isValidUrl(baseUrl)) {
-          throw TypeError("input provided for base_url not in expected format");
-        }
-        identityUrl = baseUrl + "/identity";
-        apiUrl = baseUrl + "/api";
-      }
-    } else {
-      //Bw hosted, allows users to set cloudRegion, by default this value is "us"
-      let cloudBaseUrl: string;
-      switch (cloudRegion) {
-        case "us":
-          cloudBaseUrl = "bitwarden.com";
-          break;
-        case "eu":
-          cloudBaseUrl = "bitwarden.eu";
-          break;
-        default:
-          throw new TypeError("Input provided for cloud_region is not in the expected format");
-      }
-
-      identityUrl = `https://identity.${cloudBaseUrl}`;
-      apiUrl = `https://api.${cloudBaseUrl}`;
-    }
-
-    if (!isValidUrl(identityUrl)) {
-      throw TypeError("input provided for identity_url not in expected format");
-    }
-    if (!isValidUrl(apiUrl)) {
-      throw TypeError("input provided for api_url not in expected format");
-    }
-=======
     core.info("Validating bitwarden/sm-action inputs...");
     const inputs = readInputs();
->>>>>>> df2fe48b
 
     core.info("Parsing secrets input");
     const secretInputs = parseSecretInput(inputs.secrets);
@@ -124,20 +62,55 @@
   const baseUrl: string = core.getInput("base_url");
   let identityUrl: string = core.getInput("identity_url");
   let apiUrl: string = core.getInput("api_url");
+  
+  let customUrls = false;
+    //Check if only identityUrl is set and not apiUrl: if so throw an error, otherwise mark this as the user is using customUrls
+    if (identityUrl || apiUrl) {
+      //If either are set, make sure both are.
+      if (!identityUrl || !apiUrl) {
+        throw TypeError("If using custom Urls, both identity_url and api_url need to be set.");
+      }
+      customUrls = true;
+    }
+    const selfHosted = baseUrl || customUrls;
+    if (selfHosted) {
+      if (baseUrl && customUrls) {
+        core.warning(
+          "both base_url and api_url/identity_url are set, " +
+            "but only one of the two options should be set. In this case, base_url is used.",
+        );
+      }
+      if (baseUrl) {
+        if (!isValidUrl(baseUrl)) {
+          throw TypeError("input provided for base_url not in expected format");
+        }
+        identityUrl = baseUrl + "/identity";
+        apiUrl = baseUrl + "/api";
+      }
+    } else {
+      //Bw hosted, allows users to set cloudRegion, by default this value is "us"
+      let cloudBaseUrl: string;
+      switch (cloudRegion) {
+        case "us":
+          cloudBaseUrl = "bitwarden.com";
+          break;
+        case "eu":
+          cloudBaseUrl = "bitwarden.eu";
+          break;
+        default:
+          throw new TypeError("Input provided for cloud_region is not in the expected format");
+      }
 
-  if (baseUrl) {
-    if (!isValidUrl(baseUrl)) {
-      throw TypeError("input provided for base_url not in expected format");
+      identityUrl = `https://identity.${cloudBaseUrl}`;
+      apiUrl = `https://api.${cloudBaseUrl}`;
     }
-    identityUrl = baseUrl + "/identity";
-    apiUrl = baseUrl + "/api";
-  }
-  if (!isValidUrl(identityUrl)) {
-    throw TypeError("input provided for identity_url not in expected format");
-  }
-  if (!isValidUrl(apiUrl)) {
-    throw TypeError("input provided for api_url not in expected format");
-  }
+
+    if (!isValidUrl(identityUrl)) {
+      throw TypeError("input provided for identity_url not in expected format");
+    }
+    if (!isValidUrl(apiUrl)) {
+      throw TypeError("input provided for api_url not in expected format");
+    }
 
   return {
     accessToken,
